--- conflicted
+++ resolved
@@ -56,10 +56,7 @@
                                  polarisation_frame=PolarisationFrame("linear"))
 
     def test_create_pointingtable(self):
-<<<<<<< HEAD
         beam = create_test_image(cellsize=0.0015, frequency=self.frequency, phasecentre=self.vis.phasecentre)
-=======
->>>>>>> f4962c3b
 
         for telescope in ['MID_B2', 'LOW', 'ASKAP']:
             vp = create_vp(self.beam, telescope)
